--- conflicted
+++ resolved
@@ -3,14 +3,6 @@
 pub use linkerd2_drain as drain;
 
 pub mod listen;
-mod recover;
 pub mod resolve;
 
-<<<<<<< HEAD
-pub use self::recover::Recover;
-pub use self::resolve::{Resolution, Resolve};
-
-pub type Error = Box<dyn std::error::Error + Send + Sync>;
-=======
-pub use self::resolve::{Resolution, Resolve};
->>>>>>> 7687680c
+pub use self::resolve::{Resolution, Resolve};