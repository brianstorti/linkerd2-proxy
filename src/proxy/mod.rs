--- conflicted
+++ resolved
@@ -6,11 +6,6 @@
 pub mod http;
 pub mod pending;
 mod protocol;
-<<<<<<< HEAD
-pub mod reconnect;
-=======
-pub mod resolve;
->>>>>>> 7687680c
 pub mod server;
 mod tcp;
 
