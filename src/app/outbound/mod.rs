--- conflicted
+++ resolved
@@ -1,23 +1,15 @@
-use super::{classify, config::Config, dst::DstAddr, identity, recover, DispatchDeadline};
+use super::{classify, config::Config, dst::DstAddr, identity, DispatchDeadline};
 use crate::core::listen::ServeConnection;
 use crate::core::resolve::Resolve;
 use crate::proxy::http::{
     balance, canonicalize, client, fallback, header_from_target, insert, metrics as http_metrics,
     normalize_uri, profiles, retry, router, settings, strip_header,
 };
-<<<<<<< HEAD
 use crate::proxy::{self, accept, Server};
 use crate::transport::Connection;
 use crate::transport::{self, connect, keepalive, tls};
 use crate::{svc, Addr};
 use linkerd2_proxy_discover as discover;
-=======
-use crate::proxy::{self, accept, resolve, Server};
-use crate::resolve::{Metadata, Unresolvable};
-use crate::transport::Connection;
-use crate::transport::{self, connect, keepalive, tls};
-use crate::{svc, Addr, NameAddr};
->>>>>>> fab3b242
 use linkerd2_reconnect as reconnect;
 use std::net::SocketAddr;
 use std::time::Duration;
@@ -82,16 +74,10 @@
     let client_stack = connect
         .clone()
         .push(client::layer("out", config.h2_settings))
-<<<<<<< HEAD
-        .push(reconnect::layer(recover::always(
-            config.outbound_connect_backoff.clone(),
-        )))
-=======
         .push(reconnect::layer({
             let backoff = config.outbound_connect_backoff.clone();
             move |_| Ok(backoff.stream())
         }))
->>>>>>> fab3b242
         .push(normalize_uri::layer());
 
     // A per-`outbound::Endpoint` stack that:
