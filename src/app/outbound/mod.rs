--- conflicted
+++ resolved
@@ -5,20 +5,12 @@
     balance, canonicalize, client, fallback, header_from_target, insert, metrics as http_metrics,
     normalize_uri, profiles, retry, router, settings, strip_header,
 };
-<<<<<<< HEAD
-use crate::proxy::{self, accept, reconnect, Server};
+use crate::proxy::{self, accept, Server};
 use crate::transport::Connection;
 use crate::transport::{self, connect, keepalive, tls};
 use crate::{svc, Addr};
 use linkerd2_proxy_discover as discover;
-=======
-use crate::proxy::{self, accept, resolve, Server};
-use crate::resolve::{Metadata, Unresolvable};
-use crate::transport::Connection;
-use crate::transport::{self, connect, keepalive, tls};
-use crate::{svc, Addr, NameAddr};
 use linkerd2_reconnect as reconnect;
->>>>>>> 7687680c
 use std::net::SocketAddr;
 use std::time::Duration;
 use tower_grpc::{self as grpc, generic::client::GrpcService};
